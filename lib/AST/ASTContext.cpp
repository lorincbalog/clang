--- conflicted
+++ resolved
@@ -1421,143 +1421,7 @@
   }
 }
 
-<<<<<<< HEAD
-
-//===----------------------------------------------------------------------===//
-//                         Cross-translation unit support
-//===----------------------------------------------------------------------===//
-
-std::string getLookupName(const NamedDecl *ND,
-                          std::string getUSR(const Decl *)) {
-  std::string ExtendedUSR;
-  llvm::raw_string_ostream OS(ExtendedUSR);
-  OS << getUSR(ND);
-  ASTContext &Ctx = ND->getASTContext();
-  // We are not going to support vendor and don't support OS and environment.
-  // FIXME: support OS and environment correctly
-  llvm::Triple::ArchType T = Ctx.getTargetInfo().getTriple().getArch();
-  if (T == llvm::Triple::thumb)
-    T = llvm::Triple::arm;
-  OS << "@" << Ctx.getTargetInfo().getTriple().getArchTypeName(T);
-  return OS.str();
-}
-
-/// Recursively visit the funtion decls of a DeclContext, and looks up a
-/// function based on mangled name.
-static const FunctionDecl *
-findFunctionInDeclContext(const DeclContext *DC, StringRef LookupFnName,
-                          std::string getUSR(const Decl *)) {
-  if (!DC)
-    return nullptr;
-  for (const Decl *D : DC->decls()) {
-    const auto *SubDC = dyn_cast<DeclContext>(D);
-    if (const auto *FD =
-            findFunctionInDeclContext(SubDC, LookupFnName, getUSR))
-      return FD;
-
-    const auto *ND = dyn_cast<FunctionDecl>(D);
-    const FunctionDecl *ResultDecl;
-    if (!ND || !ND->hasBody(ResultDecl))
-      continue;
-    // We are already sure that the triple is correct here.
-    if (getLookupName(ResultDecl, getUSR) != LookupFnName)
-      continue;
-    return ResultDecl;
-  }
-  return nullptr;
-}
-
-const FunctionDecl *ASTContext::getCTUDefinition(
-    const FunctionDecl *FD, StringRef CTUDir, std::string getUSR(const Decl *),
-    std::function<std::unique_ptr<clang::ASTUnit>(StringRef)> Loader) {
-  assert(!FD->hasBody() && "FD has a definition in current translation unit!");
-
-  std::string LookupFnName = getLookupName(FD, getUSR);
-  if (LookupFnName.empty())
-    return nullptr;
-  ASTUnit *Unit = nullptr;
-  auto FnUnitCacheEntry = FunctionAstUnitMap.find(LookupFnName);
-  if (FnUnitCacheEntry == FunctionAstUnitMap.end()) {
-    if (FunctionFileMap.empty()) {
-      SmallString<256> ExternalFunctionMap = CTUDir;
-      llvm::sys::path::append(ExternalFunctionMap, "externalFnMap.txt");
-      std::ifstream ExternalFnMapFile(ExternalFunctionMap.c_str());
-      if (!ExternalFnMapFile) {
-        unsigned DiagID = getDiagnostics().getCustomDiagID(
-            DiagnosticsEngine::Error, "%0 not found");
-        getDiagnostics().Report(DiagID) << ExternalFunctionMap.c_str();
-        return nullptr;
-      }
-
-      std::string FunctionName, FileName;
-      std::string line;
-      unsigned l=0;
-      while (std::getline(ExternalFnMapFile, line)) {
-        size_t pos = line.find(" ");
-        if (pos > 0 && pos < std::string::npos) {
-          FunctionName = line.substr(0, pos);
-          FileName = line.substr(pos + 1);
-          SmallString<256> FilePath = CTUDir;
-          llvm::sys::path::append(FilePath, FileName);
-          FunctionFileMap[FunctionName] = FilePath.str().str();
-        } else {
-          unsigned DiagID = getDiagnostics().getCustomDiagID(
-              DiagnosticsEngine::Error, "%0 parsing error in line %1");
-          getDiagnostics().Report(DiagID) << ExternalFunctionMap.c_str()<<l;
-        }
-        l++;
-      }
-    }
-
-    StringRef ASTFileName;
-    auto It = FunctionFileMap.find(LookupFnName);
-    if (It == FunctionFileMap.end())
-      return nullptr; // No definition found even in some other build unit.
-    ASTFileName = It->second;
-    auto ASTCacheEntry = FileASTUnitMap.find(ASTFileName);
-    if (ASTCacheEntry == FileASTUnitMap.end()) {
-      std::unique_ptr<ASTUnit> LoadedUnit(Loader(ASTFileName));
-      Unit = LoadedUnit.get();
-      FileASTUnitMap[ASTFileName] = std::move(LoadedUnit);
-    } else {
-      Unit = ASTCacheEntry->second.get();
-    }
-    FunctionAstUnitMap[LookupFnName] = Unit;
-  } else {
-    Unit = FnUnitCacheEntry->second;
-  }
-
-  if (!Unit)
-    return nullptr;
-  assert(&Unit->getFileManager() ==
-         &Unit->getASTContext().getSourceManager().getFileManager());
-  ASTImporter &Importer = getOrCreateASTImporter(Unit->getASTContext());
-  TranslationUnitDecl *TU = Unit->getASTContext().getTranslationUnitDecl();
-  if (const FunctionDecl *ResultDecl =
-            findFunctionInDeclContext(TU, LookupFnName, getUSR)) {
-    // FIXME: Refactor const_cast
-    auto *ToDecl = cast<FunctionDecl>(
-        Importer.Import(const_cast<FunctionDecl *>(ResultDecl)));
-    assert(ToDecl->hasBody());
-    assert(FD->hasBody() && "Functions already imported should have body.");
-    return ToDecl;
-  }
-  return nullptr;
-}
-
-ASTImporter &ASTContext::getOrCreateASTImporter(ASTContext &From) {
-  auto I = ASTUnitImporterMap.find(From.getTranslationUnitDecl());
-  if (I != ASTUnitImporterMap.end())
-    return *I->second;
-  ASTImporter *NewImporter = new ASTImporter(
-        *this, getSourceManager().getFileManager(),
-        From, From.getSourceManager().getFileManager(), false);
-  ASTUnitImporterMap[From.getTranslationUnitDecl()].reset(NewImporter);
-  return *NewImporter;
-}
-
-=======
->>>>>>> 070b3f4f
+
 CharUnits ASTContext::getDeclAlign(const Decl *D, bool ForAlignof) const {
   unsigned Align = Target->getCharWidth();
 
